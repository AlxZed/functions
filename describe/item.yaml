--- conflicted
+++ resolved
@@ -19,10 +19,6 @@
   handler: summarize
   image: mlrun/ml-models
   kind: job
-<<<<<<< HEAD
   requirements: ['mlrun', 'scikit-plot', 'wget','seaborn']
-=======
-  requirements: [matplotlib, seaborn]
->>>>>>> 4befaa14
 url: ''
 version: 0.0.1